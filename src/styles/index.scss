--- conflicted
+++ resolved
@@ -1,11 +1,7 @@
-<<<<<<< HEAD
-=======
 @import "Common";
 @import "Fonts";
 @import "Grid";
->>>>>>> 1246871d
 @import "Animation";
-@import "Common";
 
 html, body, #root {
 
